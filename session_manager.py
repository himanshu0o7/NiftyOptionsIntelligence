--- conflicted
+++ resolved
@@ -28,17 +28,17 @@
             with open(SESSION_CACHE_FILE, "w") as f:
                 json.dump(cache_data, f)
             os.chmod(SESSION_CACHE_FILE, 0o600)  # Secure permissions
-<<<<<<< HEAD
+# codex/replace-json.jsonencodeerror-exceptions
         except (IOError, TypeError, OverflowError, ValueError) as e:
             msg = f"[SessionManager] Error saving cache: {e}"
             print(msg)
             send_telegram_alert(msg)
-=======
+
         except (IOError, TypeError, OverflowError) as e:
             error_msg = f"session_manager: Error saving cache: {e}"
             print(error_msg)
             send_telegram_alert(f"⚠️ {error_msg}")
->>>>>>> 99c50f96
+# fix-bot-2025-07-24
 
     def _load_from_cache(self):
         if not os.path.exists(SESSION_CACHE_FILE):
